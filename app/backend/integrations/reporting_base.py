# Copyright 2024 Uladzislau Shklianik <ushklianik@gmail.com> & Siamion Viatoshkin <sema.cod@gmail.com>
#
# Licensed under the Apache License, Version 2.0 (the "License");
# you may not use this file except in compliance with the License.
# You may obtain a copy of the License at
#
#     http://www.apache.org/licenses/LICENSE-2.0
#
# Unless required by applicable law or agreed to in writing, software
# distributed under the License is distributed on an "AS IS" BASIS,
# WITHOUT WARRANTIES OR CONDITIONS OF ANY KIND, either express or implied.
# See the License for the specific language governing permissions and
# limitations under the License.

import re
import logging

from sqlalchemy.sql.expression import False_

from app.backend.integrations.ai_support.ai_support                        import AISupport
from app.backend.integrations.grafana.grafana                              import Grafana
from app.backend.integrations.data_sources.influxdb_v2.influxdb_extraction import InfluxdbV2
from app.backend.integrations.grafana.grafana_db                           import DBGrafana
from app.backend.components.nfrs.nfr_validation                            import NFRValidation
from app.backend.components.projects.projects_db                           import DBProjects
from app.backend.components.templates.templates_db                         import DBTemplates
from app.backend.components.templates.template_groups_db                   import DBTemplateGroups
from app.backend.data_provider.data_provider                               import DataProvider
from app.backend.data_provider.test_data                                  import TestData, BaseTestData

from typing import Dict, Any



class ReportingBase:

    def __init__(self, project):
        self.project                   = project
        self.validation_obj            = NFRValidation(project=self.project)
        self.current_test_obj: BaseTestData    = None
        self.baseline_test_obj: BaseTestData   = None

    def set_template(self, template, db_id: Dict[str, str]):
        template_obj                   = DBTemplates.get_config_by_id(project_id=self.project, id=template)
        self.nfr                       = template_obj["nfr"]
        self.title                     = template_obj["title"]
        self.data                      = template_obj["data"]
        self.template_prompt_id        = template_obj["template_prompt_id"]
        self.aggregated_prompt_id      = template_obj["aggregated_prompt_id"]
        self.system_prompt_id          = template_obj["system_prompt_id"]
        self.dp_obj                    = DataProvider(project=self.project, source_type=db_id.get("source_type"), id=db_id.get("id"))
        self.ai_switch                 = template_obj["ai_switch"]
        if db_id.get("source_type") == "influxdb_v2":
            self.ml_switch                 = True # Temporary fix for ML switch
        else:
            self.ml_switch                 = False
        self.ai_aggregated_data_switch = template_obj["ai_aggregated_data_switch"]
        self.nfrs_switch               = template_obj["nfrs_switch"]
        self.ai_graph_switch           = template_obj["ai_graph_switch"]
        self.ai_to_graphs_switch       = template_obj["ai_to_graphs_switch"]
        if self.ai_switch:
            self.ai_support_obj        = AISupport(project=self.project, system_prompt=self.system_prompt_id)

    def set_template_group(self, template_group):
        template_group_obj             = DBTemplateGroups.get_config_by_id(project_id=self.project, id=template_group)
        self.group_title               = template_group_obj["title"]
        self.template_order            = template_group_obj["data"]
        self.template_group_prompt_id  = template_group_obj["prompt_id"]
        self.ai_summary                = template_group_obj["ai_summary"]

    def replace_variables(self, text):
        variables = re.findall(r"\$\{(.*?)\}", text)
        for var in variables:
            if var in self.parameters:
                text = text.replace("${"+var+"}", str(self.parameters[var]))
            else:
                logging.warning(f"Variable {var} not found in parameters")
        return text

    def analyze_template(self):
        overall_summary = ""
        nfr_summary     = ""
        data            = self.current_test_obj.aggregated_table
        if self.nfrs_switch:
            nfr_summary = self.validation_obj.create_summary(self.nfr, data)
        if self.ml_switch:
            self.dp_obj.get_ml_analysis_to_test_obj(self.current_test_obj) # Update ML analysis in TestData object
        if self.ai_switch:
            if self.ai_aggregated_data_switch:
                self.ai_support_obj.analyze_aggregated_data(data, self.aggregated_prompt_id)
            if self.ml_switch:
                overall_summary = self.ai_support_obj.create_template_summary(self.template_prompt_id, nfr_summary, self.current_test_obj.ml_anomalies)
            else:
                overall_summary = self.ai_support_obj.create_template_summary(self.template_prompt_id, nfr_summary)
        else:
            overall_summary += f"\n\n {nfr_summary}"
        return overall_summary

    def analyze_template_group(self):
        overall_summary = ""
        if self.ai_summary:
            overall_summary = self.ai_support_obj.create_template_group_summary(self.template_group_prompt_id)
        return overall_summary

    def generate_response(self):
        response = {}
        if self.ai_switch:
            response["Input tokens"]  = self.ai_support_obj.ai_obj.input_tokens
            response["Output tokens"] = self.ai_support_obj.ai_obj.output_tokens
        else:
            response["Input tokens"]  = 0
            response["Output tokens"] = 0
        return response

<<<<<<< HEAD
    def collect_data(self, current_test_title, baseline_test_title = None):
        default_grafana_config = DBGrafana.get_default_config(project_id=self.project)
        default_grafana_obj = None
        if default_grafana_config:
            default_grafana_id = default_grafana_config["id"]
            default_grafana_obj = Grafana(project=self.project, id=default_grafana_id)

        self.current_test_obj: TestData      = self.dp_obj.collect_test_obj(test_title=current_test_title)

        self.parameters              = {
            "test_name"           : self.current_test_obj.application,
            "current_start_time"  : self.current_test_obj.start_time_human,
            "current_end_time"    : self.current_test_obj.end_time_human,
            "current_grafana_link": default_grafana_obj.get_grafana_test_link(self.current_test_obj.start_time_timestamp, self.current_test_obj.end_time_timestamp, self.current_test_obj.application, current_test_title) if default_grafana_obj else "",
            "current_duration"    : self.current_test_obj.duration,
            "current_vusers"      : self.current_test_obj.max_active_users
=======
    def _collect_parameters(self, test_obj: BaseTestData, prefix: str = "") -> Dict[str, Any]:
        """
        Extract all metrics from a test data object and format them as parameters with optional prefix.
        
        Args:
            test_obj: The test data object to extract parameters from
            prefix: Prefix to add to parameter names (e.g., "baseline_" for baseline metrics)
            
        Returns:
            Dictionary of parameters with original metric names (prefixed if specified)
        """
        if not test_obj:
            return {}
            
        parameters = {}
        
        # Simply convert all available metrics to parameters with their exact names
        for metric_name in test_obj.get_available_metrics():
            # Apply prefix to parameter name but keep original metric name
            param_name = f"{prefix}{metric_name}"
            parameters[param_name] = test_obj.get_metric(metric_name)
        
        # Standard parameter names for compatibility with existing templates
        # These will be named the same regardless of the underlying storage
        if not prefix:
            parameters["test_name"] = test_obj.get_metric('application')
            parameters["test_type"] = test_obj.get_metric('test_type')
            
        return parameters
    
    def _create_grafana_link(self, test_obj: BaseTestData, test_title: str, prefix: str = "") -> Dict[str, str]:
        """
        Generate a Grafana dashboard link parameter for the test.
        
        Args:
            test_obj: The test data object
            test_title: The test title to use in the link
            prefix: Prefix for the parameter name
            
        Returns:
            Dictionary with the Grafana link parameter
        """
        # Get default Grafana configuration
        default_grafana_id = DBGrafana.get_default_config(schema_name=self.schema_name)["id"]
        default_grafana_obj = Grafana(project=self.project, id=default_grafana_id)
        
        # Create parameter name with prefix
        link_param_name = f"{prefix}grafana_link"
        
        # Generate the link
        return {
            link_param_name: default_grafana_obj.get_grafana_test_link(
                test_obj.get_metric('start_time_timestamp'), 
                test_obj.get_metric('end_time_timestamp'), 
                test_obj.get_metric('application'), 
                test_title
            )
>>>>>>> d1659e8b
        }

    def collect_data(self, current_test_title, baseline_test_title=None):
        """
        Collect test data and prepare parameters for report generation.
        
        Args:
            current_test_title: Title of the current test to analyze
            baseline_test_title: Optional title of a baseline test for comparison
        """
        # Collect current test data
        self.current_test_obj = self.dp_obj.collect_test_obj(test_title=current_test_title)
        
        # Set compatibility attributes for report types that expect them directly on the object
        self.current_start_timestamp = self.current_test_obj.get_metric('start_time_timestamp')
        self.current_end_timestamp = self.current_test_obj.get_metric('end_time_timestamp')
        self.test_name = self.current_test_obj.get_metric('application')

        # Initialize parameters dictionary
        self.parameters = {}
        
        # Process current test data
        self.parameters.update(self._collect_parameters(self.current_test_obj))
        self.parameters.update(self._create_grafana_link(self.current_test_obj, current_test_title))
        
        # Process baseline test data if provided
        if baseline_test_title is not None:
<<<<<<< HEAD
            self.baseline_test_obj: TestData      = self.dp_obj.collect_test_obj(test_title=baseline_test_title)

            self.parameters.update({
                "baseline_start_time"  : self.baseline_test_obj.start_time_human,
                "baseline_end_time"    : self.baseline_test_obj.end_time_human,
                "baseline_grafana_link": default_grafana_obj.get_grafana_test_link(self.baseline_test_obj.start_time_timestamp, self.baseline_test_obj.end_time_timestamp, self.baseline_test_obj.application, baseline_test_title) if default_grafana_obj else "",
                "baseline_duration"    : self.baseline_test_obj.duration,
                "baseline_vusers"      : self.baseline_test_obj.max_active_users
            })
=======
            self.baseline_test_obj = self.dp_obj.collect_test_obj(test_title=baseline_test_title)
            
            # Set compatibility attributes
            self.baseline_start_timestamp = self.baseline_test_obj.get_metric('start_time_timestamp')
            self.baseline_end_timestamp = self.baseline_test_obj.get_metric('end_time_timestamp')
            
            # Add baseline parameters with consistent 'baseline_' prefix
            self.parameters.update(self._collect_parameters(self.baseline_test_obj, "baseline_"))
            self.parameters.update(self._create_grafana_link(self.baseline_test_obj, baseline_test_title, "baseline_"))
>>>>>>> d1659e8b
<|MERGE_RESOLUTION|>--- conflicted
+++ resolved
@@ -112,69 +112,54 @@
             response["Output tokens"] = 0
         return response
 
-<<<<<<< HEAD
-    def collect_data(self, current_test_title, baseline_test_title = None):
+    def _collect_parameters(self, test_obj: BaseTestData, prefix: str = "") -> Dict[str, Any]:
+        """
+        Extract all metrics from a test data object and format them as parameters with optional prefix.
+        
+        Args:
+            test_obj: The test data object to extract parameters from
+            prefix: Prefix to add to parameter names (e.g., "baseline_" for baseline metrics)
+            
+        Returns:
+            Dictionary of parameters with original metric names (prefixed if specified)
+        """
+        if not test_obj:
+            return {}
+            
+        parameters = {}
+        
+        # Simply convert all available metrics to parameters with their exact names
+        for metric_name in test_obj.get_available_metrics():
+            # Apply prefix to parameter name but keep original metric name
+            param_name = f"{prefix}{metric_name}"
+            parameters[param_name] = test_obj.get_metric(metric_name)
+        
+        # Standard parameter names for compatibility with existing templates
+        # These will be named the same regardless of the underlying storage
+        if not prefix:
+            parameters["test_name"] = test_obj.get_metric('application')
+            parameters["test_type"] = test_obj.get_metric('test_type')
+            
+        return parameters
+    
+    def _create_grafana_link(self, test_obj: BaseTestData, test_title: str, prefix: str = "") -> Dict[str, str]:
+        """
+        Generate a Grafana dashboard link parameter for the test.
+        
+        Args:
+            test_obj: The test data object
+            test_title: The test title to use in the link
+            prefix: Prefix for the parameter name
+            
+        Returns:
+            Dictionary with the Grafana link parameter
+        """
+        # Get default Grafana configuration          
         default_grafana_config = DBGrafana.get_default_config(project_id=self.project)
         default_grafana_obj = None
         if default_grafana_config:
             default_grafana_id = default_grafana_config["id"]
             default_grafana_obj = Grafana(project=self.project, id=default_grafana_id)
-
-        self.current_test_obj: TestData      = self.dp_obj.collect_test_obj(test_title=current_test_title)
-
-        self.parameters              = {
-            "test_name"           : self.current_test_obj.application,
-            "current_start_time"  : self.current_test_obj.start_time_human,
-            "current_end_time"    : self.current_test_obj.end_time_human,
-            "current_grafana_link": default_grafana_obj.get_grafana_test_link(self.current_test_obj.start_time_timestamp, self.current_test_obj.end_time_timestamp, self.current_test_obj.application, current_test_title) if default_grafana_obj else "",
-            "current_duration"    : self.current_test_obj.duration,
-            "current_vusers"      : self.current_test_obj.max_active_users
-=======
-    def _collect_parameters(self, test_obj: BaseTestData, prefix: str = "") -> Dict[str, Any]:
-        """
-        Extract all metrics from a test data object and format them as parameters with optional prefix.
-        
-        Args:
-            test_obj: The test data object to extract parameters from
-            prefix: Prefix to add to parameter names (e.g., "baseline_" for baseline metrics)
-            
-        Returns:
-            Dictionary of parameters with original metric names (prefixed if specified)
-        """
-        if not test_obj:
-            return {}
-            
-        parameters = {}
-        
-        # Simply convert all available metrics to parameters with their exact names
-        for metric_name in test_obj.get_available_metrics():
-            # Apply prefix to parameter name but keep original metric name
-            param_name = f"{prefix}{metric_name}"
-            parameters[param_name] = test_obj.get_metric(metric_name)
-        
-        # Standard parameter names for compatibility with existing templates
-        # These will be named the same regardless of the underlying storage
-        if not prefix:
-            parameters["test_name"] = test_obj.get_metric('application')
-            parameters["test_type"] = test_obj.get_metric('test_type')
-            
-        return parameters
-    
-    def _create_grafana_link(self, test_obj: BaseTestData, test_title: str, prefix: str = "") -> Dict[str, str]:
-        """
-        Generate a Grafana dashboard link parameter for the test.
-        
-        Args:
-            test_obj: The test data object
-            test_title: The test title to use in the link
-            prefix: Prefix for the parameter name
-            
-        Returns:
-            Dictionary with the Grafana link parameter
-        """
-        # Get default Grafana configuration
-        default_grafana_id = DBGrafana.get_default_config(schema_name=self.schema_name)["id"]
-        default_grafana_obj = Grafana(project=self.project, id=default_grafana_id)
         
         # Create parameter name with prefix
         link_param_name = f"{prefix}grafana_link"
@@ -187,7 +172,6 @@
                 test_obj.get_metric('application'), 
                 test_title
             )
->>>>>>> d1659e8b
         }
 
     def collect_data(self, current_test_title, baseline_test_title=None):
@@ -215,17 +199,6 @@
         
         # Process baseline test data if provided
         if baseline_test_title is not None:
-<<<<<<< HEAD
-            self.baseline_test_obj: TestData      = self.dp_obj.collect_test_obj(test_title=baseline_test_title)
-
-            self.parameters.update({
-                "baseline_start_time"  : self.baseline_test_obj.start_time_human,
-                "baseline_end_time"    : self.baseline_test_obj.end_time_human,
-                "baseline_grafana_link": default_grafana_obj.get_grafana_test_link(self.baseline_test_obj.start_time_timestamp, self.baseline_test_obj.end_time_timestamp, self.baseline_test_obj.application, baseline_test_title) if default_grafana_obj else "",
-                "baseline_duration"    : self.baseline_test_obj.duration,
-                "baseline_vusers"      : self.baseline_test_obj.max_active_users
-            })
-=======
             self.baseline_test_obj = self.dp_obj.collect_test_obj(test_title=baseline_test_title)
             
             # Set compatibility attributes
@@ -234,5 +207,4 @@
             
             # Add baseline parameters with consistent 'baseline_' prefix
             self.parameters.update(self._collect_parameters(self.baseline_test_obj, "baseline_"))
-            self.parameters.update(self._create_grafana_link(self.baseline_test_obj, baseline_test_title, "baseline_"))
->>>>>>> d1659e8b
+            self.parameters.update(self._create_grafana_link(self.baseline_test_obj, baseline_test_title, "baseline_"))